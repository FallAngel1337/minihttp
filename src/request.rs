--- conflicted
+++ resolved
@@ -3,22 +3,18 @@
 use super::TlsConnector;
 use super::Url;
 
-<<<<<<< HEAD
-use std::{io::prelude::*, str::FromStr, fmt::Display};
-=======
->>>>>>> b11b3262
 use std::net::TcpStream;
 use std::time;
 
 #[derive(Debug, Clone)]
 pub enum Methods {
-    GET,
-    POST,
-    PUT,
-    HEAD,
-    DELETE,
-    OPTIONS,
-    CUSTOM(String),
+    Get,
+    Post,
+    Put,
+    Head,
+    Delete,
+    Options,
+    Custom(String),
 }
 
 ///proxy info object.
@@ -40,17 +36,17 @@
     verify: bool,
 }
 
-impl Display for Methods {
+impl std::fmt::Display for Methods {
     fn fmt(&self, f: &mut std::fmt::Formatter<'_>) -> std::fmt::Result {
         use self::Methods::*;
         match self {
-            GET => write!(f, "GET"),
-            POST => write!(f, "POST"),
-            PUT => write!(f, "PUT"),
-            HEAD => write!(f, "HEAD"),
-            DELETE => write!(f, "DELETE"),
-            OPTIONS => write!(f, "OPTIONS"),
-            CUSTOM(method) => write!(f, "{method}"),
+            Get => write!(f, "GET"),
+            Post => write!(f, "POST"),
+            Put => write!(f, "PUT"),
+            Head => write!(f, "HEAD"),
+            Delete => write!(f, "DELETE"),
+            Options => write!(f, "OPTIONS"),
+            Custom(method) => write!(f, "{method}"),
         }
     }
 }
@@ -74,7 +70,7 @@
             host,
             port: url.port,
             scheme: url.scheme.clone(),
-            method: Methods::GET,
+            method: Methods::Get,
             url,
             headers: Vec::new(),
             body: None,
@@ -93,7 +89,7 @@
     /// client.get();
     /// ```
     pub fn get(&mut self) -> &mut Self {
-        self.method = Methods::GET;
+        self.method = Methods::Get;
         self
     }
 
@@ -106,7 +102,7 @@
     /// client.post();
     /// ```
     pub fn post(&mut self) -> &mut Self {
-        self.method = Methods::POST;
+        self.method = Methods::Post;
         self
     }
 
@@ -119,7 +115,7 @@
     /// client.put();
     /// ```
     pub fn put(&mut self) -> &mut Self {
-        self.method = Methods::PUT;
+        self.method = Methods::Put;
         self
     }
 
@@ -132,7 +128,7 @@
     /// client.head();
     /// ```
     pub fn head(&mut self) -> &mut Self {
-        self.method = Methods::HEAD;
+        self.method = Methods::Head;
         self
     }
 
@@ -145,7 +141,7 @@
     /// client.delete();
     /// ```
     pub fn delete(&mut self) -> &mut Self {
-        self.method = Methods::DELETE;
+        self.method = Methods::Delete;
         self
     }
 
@@ -158,7 +154,7 @@
     /// client.options();
     /// ```
     pub fn options(&mut self) -> &mut Self {
-        self.method = Methods::OPTIONS;
+        self.method = Methods::Options;
         self
     }
 
@@ -171,7 +167,7 @@
     /// client.request("profile");
     /// ```
     pub fn request(&mut self, method: &str) -> &mut Self {
-        self.method = Methods::CUSTOM(method.to_owned());
+        self.method = Methods::Custom(method.to_owned());
         self
     }
 
